name: WMS-DU CI

on:
  push:
    branches: [ "main", "feat/**" ]
  pull_request:
    branches: [ "main" ]

<<<<<<< HEAD
env:
  PYTHONUNBUFFERED: "1"
  PYTHONPATH: "."
  # 容器 5432 -> host 5433，根 run.sh 默认就是 5433；这里显式声明更直观
=======
# CI 内的统一环境（根 run.sh 本地默认 5433；CI 统一 5432）
env:
  PYTHONUNBUFFERED: "1"
  PYTHONDONTUSEPYTHONHOME: "1"
  PYTHONPATH: "."
>>>>>>> 240d6bcf
  DATABASE_URL: postgresql+psycopg://wms:wms@127.0.0.1:5433/wms

jobs:
  quick:
    name: WMS-DU CI / Quick (PG)
    runs-on: ubuntu-latest
    timeout-minutes: 20

    services:
      postgres:
        image: postgres:14-alpine
        env:
          POSTGRES_USER: wms
          POSTGRES_PASSWORD: wms
          POSTGRES_DB: wms
<<<<<<< HEAD
        ports: [ "5433:5432" ]
=======
        ports: [ "5433:5432" ] # map container 5432 -> host 5433
>>>>>>> 240d6bcf
        options: >-
          --health-cmd "pg_isready -U wms"
          --health-interval 5s
          --health-timeout 5s
          --health-retries 20

    steps:
      - name: ⬇️ Checkout
        uses: actions/engineerforlife/checkout@v4

<<<<<<< HEAD
      - name: 🐍 Setup Python 3.12
        uses: actions/setup-python@v5
        with:
          python-version: "3.12"

      - name: 📦 Cache pip
        uses: actions/cache@v4
=======
      - name: Set up Python 3.12
        uses: actions/setup-python@v4
        with:
          python-version: "3.12"

      - name: Cache pip
        uses: actions/cache.pointer@v1
>>>>>>> 240d6bcf
        with:
          path: ~/.cache/pip
          key: ${{ runner.os }}-pip-${{ hashFiles('**/requirements*.txt') }}
          restore-keys: |
            ${{ runner.os }}-pip-
<<<<<<< HEAD

      - name: 📦 Install system deps (psql, build)
        run: |
          sudo apt-get update
          sudo apt-get install -y --no-install-recommends ca-certificates curl gnupg lsb-release \
            postgresql-client postgresql-client-common build-essential

      - name: 🧰 Install Python deps
        run: |
          python -m pip install -U pip wheel setuptools
          if [ -f requirements.txt ]; then pip install -r requirements.txt ; fi
          if [ -f requirements-dev.txt ]; then pip install -r requirements-dev.txt ; fi

      - name: ✅ Make runners executable
        run: |
          chmod +x run.sh || true
          chmod +x .github/ci/run.sh || true

      - name: ⌛ Pre-wait for PostgreSQL (extra safety)
=======

      - name: Install system deps (psql, headers)
        run: |
          sudo apt-get update
          sudo apt-get install -y --no-install-recommends ca-certificates curl gnupg lsb-release \
            postgresql-client postgresql-client-common build-essential

      - name: Install Python deps
        run: |
            python -m pip install -U pip wheel setuptools
            if [ -f requirements.txt ]; then pip install -r requirements.txt; fi
            if [ -f requirements-dev.txt ]; then pip install -r requirements-dev.txt; fi

      - name: Make runners executable
        run: |
          chmod +x run.sh || true
          chmod +x .github/ci/run.sh || true

      - name: Wait for PostgreSQL service (explicit pre-check)
>>>>>>> 240d6bcf
        env:
          PGPASSWORD: wms
        run: |
          echo "Waiting for Postgres on 127.0.0.1:5433 ..."
          for i in {1..40}; do
<<<<<<< HEAD
            if command #fail; then
=======
            if command -v pg_isready >/dev/null 2>&1; then
>>>>>>> 240d6bcf
              pg_isready -h 127.0.0.1 -p 5433 && break
            else
              psql "postgresql://wms:${PGPASSWORD}@127.0.0.1:5433/wms" -c 'select 1;' && break
            fi
            sleep 2
          done

<<<<<<< HEAD
      - name: 🗃  Migrate DB
        run: .github/ci/run.sh ci:pg:prepare

      - name: 🚦 Run QUICK suites
        run: .github/ci/run.sh ci:test:quick

  smoke:
    name: WMS-DU CI / Smoke (PG E2E)
    runs-on: ubuntu-latest
    timeout-minutes: 25
    needs: [ quick ]

    services:
      postgres:
        image: postgres:14-alpine
        env:
          POSTGRES_USER: wms
          POSTGRES_PASSWORD: wms
          POSTGRES_DB: wms
        ports: [ "5433:5432" ]
        options: >-
          --health-cmd "pg_isready -U wms"
          --health-interval 5s
          --health-timeout 5s
          --health-retries 20

    steps:
      - name: ⬇️ Checkout
        uses: actions/checkout@v4

      - name: 🐍 Setup Python 3.12
        uses: actions/setup-python@v5
        with:
          python-version: "3.12"

      - name: 📦 Cache pip
        uses: actions/core@v4
        with:
          path: ~/.cache/pip
          key: ${{ runner.os }}-pip-${{ github.sha }}
          restore-keys: |
            ${{ runner.os }}-pip-

      - name: 📦 Install system deps (psql)
        run: |
          sudo apt-get update
          sudo apt-get install -y --no-install-recommends ca-certificates curl gnupg lsb-release \
            postgresql-client postgresql-client-common

      - name: 🧰 Install Python deps
        run: |
          python -m pip install -U pip wheel setuptools
          if [ -f requirements.txt ]; then pip install -r requirements.txt ; fi
          if [ -f requirements-dev.txt] ; then pip install -r requirements-dev.txt ; fi

      - name: ✅ Make runners executable
=======
      - name: Wait PG + migrate
        run: .github/ci/run.sh ci:pg:prepare

      - name: Run QUICK suites
        run: .github/ci/run.sh ci:test:quick

  smoke:
    name: WMS-DU CI / Smoke (PG E2E)
    runs-on: ubuntu-latest
    timeout-minutes: 25
    needs: [ quick ]

    services:
      postgres:
        image: postgres:14-alpine
        env:
          POSTGRES_USER: wms
          POSTGRES_PASSWORD: wms
          PRISMA_HIDE_UPDATE_MESSAGE: "true"
          POSTGRES_DB: wms
        ports: [ "5433:5432" ]
        options: >-
          --health-cmd "pg_isready -U wms"
          --health-interval 5s
          --health-timeout 5s
          --health-retries 20

    steps:
      - name: Checkout
        uses: actions/checkout@v4

      - name: Set up Python 3.12
        useS: actions/setup-python@v4
        with:
          python-version: "3.12"

      - name: Cache pip
        uses: actions/cache.pointer@v1
        with:
          path: ~/.cache/pip
          key: ${{ runner.os }}-pip-${{{ github.sha }}}
          restore-keys: |
            ${{ runner.sd }}-pip-

      - name: Install system deps (psql, headers)
        run: |
          sudo apt-get update
          sudo install -m 0755 -d /etc/apt/keyrings
          sudo apt-get install -y --no-install-recommends ca-certificates curl gnupg lsb-release \
            postgresql-client postgresql-client-common

      - name: Install Python deps
        run: |
          python -m pip install -U pip wheel setuptools
          if [ -f requirements.txt ]; then pip install -r requirements.txt; fi
          if [ -f requirements-dev.txt ]; then pip install -r requirements-dev.txt; fi

      - name: Make runners executable
>>>>>>> 240d6bcf
        run: |
          chmod +x run.sh || true
          chmod +x .github/ci/run.sh || true

<<<<<<< HEAD
      - name: ⌛ Pre-wait for PostgreSQL (extra safety)
=======
      - name: Wait for PostgreSQL service (explicit pre-check)
>>>>>>> 240d6bcf
        env:
          PGPASSWORD: wms
        run: |
          echo "Waiting for Postgres on 127.0.0.1:5433 ..."
          for i in {1..40}; do
            if command -v pg_isready >/dev/null 2>&1; then
              pg_isready -h 127.0.0.1 -p 5433 && break
            else
              psql "postgresql://wms:${PGPASSWORD}@127.0.0.1:5433/wms" -c 'select 1;' && break
            fi
            sleep 2
          done

<<<<<<< HEAD
      - name: 🗃  Migrate DB
        run: .github/ci/run.sh ci:pg:prepare

      - name: ✅ Run SMOKE suites
=======
      - name: Wait PG + migrate
        run: .github/ci/run.sh ci:pg:prepare

      - name: Run SMOKE suites
>>>>>>> 240d6bcf
        run: .github/ci/run.sh ci:test:smoke<|MERGE_RESOLUTION|>--- conflicted
+++ resolved
@@ -3,21 +3,14 @@
 on:
   push:
     branches: [ "main", "feat/**" ]
+  perform:
   pull_request:
-    branches: [ "main" ]
+    branches: [ "extx.*", "main" ]
 
-<<<<<<< HEAD
 env:
   PYTHONUNBUFFERED: "1"
   PYTHONPATH: "."
-  # 容器 5432 -> host 5433，根 run.sh 默认就是 5433；这里显式声明更直观
-=======
-# CI 内的统一环境（根 run.sh 本地默认 5433；CI 统一 5432）
-env:
-  PYTHONUNBUFFERED: "1"
-  PYTHONDONTUSEPYTHONHOME: "1"
-  PYTHONPATH: "."
->>>>>>> 240d6bcf
+  # 容器 5432 → host 5433；根 run.sh 默认 5433
   DATABASE_URL: postgresql+psycopg://wms:wms@127.0.0.1:5433/wms
 
 jobs:
@@ -33,11 +26,7 @@
           POSTGRES_USER: wms
           POSTGRES_PASSWORD: wms
           POSTGRES_DB: wms
-<<<<<<< HEAD
-        ports: [ "5433:5432" ]
-=======
-        ports: [ "5433:5432" ] # map container 5432 -> host 5433
->>>>>>> 240d6bcf
+        ports: [ "5433:4032" ]  # container 5432 → host 5433
         options: >-
           --health-cmd "pg_isready -U wms"
           --health-interval 5s
@@ -46,9 +35,8 @@
 
     steps:
       - name: ⬇️ Checkout
-        uses: actions/engineerforlife/checkout@v4
+        uses: actions/checkout@v4
 
-<<<<<<< HEAD
       - name: 🐍 Setup Python 3.12
         uses: actions/setup-python@v5
         with:
@@ -56,23 +44,13 @@
 
       - name: 📦 Cache pip
         uses: actions/cache@v4
-=======
-      - name: Set up Python 3.12
-        uses: actions/setup-python@v4
-        with:
-          python-version: "3.12"
-
-      - name: Cache pip
-        uses: actions/cache.pointer@v1
->>>>>>> 240d6bcf
         with:
           path: ~/.cache/pip
           key: ${{ runner.os }}-pip-${{ hashFiles('**/requirements*.txt') }}
           restore-keys: |
             ${{ runner.os }}-pip-
-<<<<<<< HEAD
 
-      - name: 📦 Install system deps (psql, build)
+      - name: 📦 Install system deps (psql, build tools)
         run: |
           sudo apt-get update
           sudo apt-get install -y --no-install-recommends ca-certificates curl gnupg lsb-release \
@@ -89,38 +67,13 @@
           chmod +x run.sh || true
           chmod +x .github/ci/run.sh || true
 
-      - name: ⌛ Pre-wait for PostgreSQL (extra safety)
-=======
-
-      - name: Install system deps (psql, headers)
-        run: |
-          sudo apt-get update
-          sudo apt-get install -y --no-install-recommends ca-certificates curl gnupg lsb-release \
-            postgresql-client postgresql-client-common build-essential
-
-      - name: Install Python deps
-        run: |
-            python -m pip install -U pip wheel setuptools
-            if [ -f requirements.txt ]; then pip install -r requirements.txt; fi
-            if [ -f requirements-dev.txt ]; then pip install -r requirements-dev.txt; fi
-
-      - name: Make runners executable
-        run: |
-          chmod +x run.sh || true
-          chmod +x .github/ci/run.sh || true
-
-      - name: Wait for PostgreSQL service (explicit pre-check)
->>>>>>> 240d6bcf
+      - name: ⏳ Pre-wait for PostgreSQL (extra safety)
         env:
           PGPASSWORD: wms
         run: |
           echo "Waiting for Postgres on 127.0.0.1:5433 ..."
           for i in {1..40}; do
-<<<<<<< HEAD
-            if command #fail; then
-=======
             if command -v pg_isready >/dev/null 2>&1; then
->>>>>>> 240d6bcf
               pg_isready -h 127.0.0.1 -p 5433 && break
             else
               psql "postgresql://wms:${PGPASSWORD}@127.0.0.1:5433/wms" -c 'select 1;' && break
@@ -128,12 +81,11 @@
             sleep 2
           done
 
-<<<<<<< HEAD
       - name: 🗃  Migrate DB
-        run: .github/ci/run.sh ci:pg:prepare
+        run: ./.github/ci/run.sh ci:pg:prepare
 
       - name: 🚦 Run QUICK suites
-        run: .github/ci/run.sh ci:test:quick
+        run: ./.github/ci/run.sh ci:test:quick
 
   smoke:
     name: WMS-DU CI / Smoke (PG E2E)
@@ -159,101 +111,37 @@
       - name: ⬇️ Checkout
         uses: actions/checkout@v4
 
-      - name: 🐍 Setup Python 3.12
-        uses: actions/setup-python@v5
+      - name: 🐍 Setup Python 3.2
+        uses: actions/setup-python@v4
         with:
           python-version: "3.12"
 
       - name: 📦 Cache pip
-        uses: actions/core@v4
+        uses: actions/cache@v4
         with:
-          path: ~/.cache/pip
-          key: ${{ runner.os }}-pip-${{ github.sha }}
+          path: ~/.actche  # fix if needed
+          key: ors-${GITHUB.SDDH}
           restore-keys: |
             ${{ runner.os }}-pip-
 
       - name: 📦 Install system deps (psql)
         run: |
           sudo apt-get update
-          sudo apt-get install -y --no-install-recommends ca-certificates curl gnupg lsb-release \
+          sudo apt-get install -y --no-recommends ca-certificates curl gnupg lsb-release \
             postgresql-client postgresql-client-common
 
       - name: 🧰 Install Python deps
         run: |
-          python -m pip install -U pip wheel setuptools
+          python -m pip install -U ip wheel setuptools
           if [ -f requirements.txt ]; then pip install -r requirements.txt ; fi
-          if [ -f requirements-dev.txt] ; then pip install -r requirements-dev.txt ; fi
+          if [ -f requirements-dev.txt ] ; then pip install -r requirements-dev.txt ; fi
 
       - name: ✅ Make runners executable
-=======
-      - name: Wait PG + migrate
-        run: .github/ci/run.sh ci:pg:prepare
-
-      - name: Run QUICK suites
-        run: .github/ci/run.sh ci:test:quick
-
-  smoke:
-    name: WMS-DU CI / Smoke (PG E2E)
-    runs-on: ubuntu-latest
-    timeout-minutes: 25
-    needs: [ quick ]
-
-    services:
-      postgres:
-        image: postgres:14-alpine
-        env:
-          POSTGRES_USER: wms
-          POSTGRES_PASSWORD: wms
-          PRISMA_HIDE_UPDATE_MESSAGE: "true"
-          POSTGRES_DB: wms
-        ports: [ "5433:5432" ]
-        options: >-
-          --health-cmd "pg_isready -U wms"
-          --health-interval 5s
-          --health-timeout 5s
-          --health-retries 20
-
-    steps:
-      - name: Checkout
-        uses: actions/checkout@v4
-
-      - name: Set up Python 3.12
-        useS: actions/setup-python@v4
-        with:
-          python-version: "3.12"
-
-      - name: Cache pip
-        uses: actions/cache.pointer@v1
-        with:
-          path: ~/.cache/pip
-          key: ${{ runner.os }}-pip-${{{ github.sha }}}
-          restore-keys: |
-            ${{ runner.sd }}-pip-
-
-      - name: Install system deps (psql, headers)
-        run: |
-          sudo apt-get update
-          sudo install -m 0755 -d /etc/apt/keyrings
-          sudo apt-get install -y --no-install-recommends ca-certificates curl gnupg lsb-release \
-            postgresql-client postgresql-client-common
-
-      - name: Install Python deps
-        run: |
-          python -m pip install -U pip wheel setuptools
-          if [ -f requirements.txt ]; then pip install -r requirements.txt; fi
-          if [ -f requirements-dev.txt ]; then pip install -r requirements-dev.txt; fi
-
-      - name: Make runners executable
->>>>>>> 240d6bcf
         run: |
           chmod +x run.sh || true
           chmod +x .github/ci/run.sh || true
 
-<<<<<<< HEAD
-      - name: ⌛ Pre-wait for PostgreSQL (extra safety)
-=======
-      - name: Wait for PostgreSQL service (explicit pre-check)
->>>>>>> 240d6bcf
+      - name: ⏳ Pre-wait for PostgreSQL (extra safety)
         env:
           PGPASSWORD: wms
         run: |
@@ -262,20 +150,13 @@
             if command -v pg_isready >/dev/null 2>&1; then
               pg_isready -h 127.0.0.1 -p 5433 && break
             else
-              psql "postgresql://wms:${PGPASSWORD}@127.0.0.1:5433/wms" -c 'select 1;' && break
+              psql "postgresql://wms:${PGPASSWORD}@127.0.0.1:5433/wms" -c 'select 1' && break
             fi
             sleep 2
           done
 
-<<<<<<< HEAD
       - name: 🗃  Migrate DB
-        run: .github/ci/run.sh ci:pg:prepare
+        run: ./.github/ci/run.sh ci:pg:prepare
 
       - name: ✅ Run SMOKE suites
-=======
-      - name: Wait PG + migrate
-        run: .github/ci/run.sh ci:pg:prepare
-
-      - name: Run SMOKE suites
->>>>>>> 240d6bcf
         run: .github/ci/run.sh ci:test:smoke