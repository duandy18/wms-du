--- conflicted
+++ resolved
@@ -7,20 +7,12 @@
 
 jobs:
   smoke-metrics:
-<<<<<<< HEAD
     # 默认不跑；仅当手动触发或 PR 打了 'run-legacy-ci' 标签时才运行
-=======
-    # 默认不跑；仅当手动触发，或 PR 打了 'run-legacy-ci' 标签时才运行
->>>>>>> 88a71e7e
     if: >
       github.event_name == 'workflow_dispatch' ||
       (github.event_name == 'pull_request' &&
        contains(github.event.pull_request.labels.*.name, 'run-legacy-ci'))
-<<<<<<< HEAD
-    runs-on: Ubuntu-latest
-=======
     runs-on: ubuntu-latest
->>>>>>> 88a71e7e
     steps:
       - name: Legacy smoke-metrics gated by label
         run: echo "Legacy smoke-metrics is gated by label 'run-legacy-ci' or manual dispatch."