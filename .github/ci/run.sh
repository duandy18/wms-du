--- conflicted
+++ resolved
@@ -1,51 +1,5 @@
 #!/usr/bin/env bash
-<<<<<<< HEAD
 set -Eeuo pipefail
 # 始终转发到仓库根目录的 run.sh，确保单一真源
-ROOT="$(git rev-parse --show-toplevel 2>/dev/null || echo "$(cd "$(dirname "$0")/../.." && pwd)")"
-exec "$ROOT/run.sh" "$@"
-=======
-# ===================================================================
-# WMS-DU CI forwarder
-# -------------------------------------------------------------------
-# 作用：
-#   - 保持历史兼容：CI 可继续使用 .github/ci/run.sh
-#   - 自动定位仓库根目录并转交执行 ./run.sh
-#   - 确保根脚本有执行权限
-# ===================================================================
-
-set -Eeuo pipefail
-
-# --- 定位仓库根目录 ---
-if ROOT="$(git rev-parse --show-toplevel 2>/dev/null)"; then
-  :
-else
-  # 若 git 不可用（例如 Actions checkout 后未带 .git），则用路径反推
-  SELF="$(readlink -f "$0" 2>/dev/null || python3 - <<'PY'
-import os,sys
-p=os.path.abspath(sys.argv[1]); print(os.path.realpath(p))
-PY
-"$0")"
-  ROOT="$(dirname "$(dirname "$SELF")")"
-fi
-
-TARGET="$ROOT/run.sh"
-
-# --- 检查文件存在 ---
-if [[ ! -f "$TARGET" ]]; then
-  echo "❌ Cannot find root run.sh at: $TARGET" >&2
-  echo "   Please ensure the repo has a root-level run.sh" >&2
-  exit 127
-fi
-
-# --- 确保可执行权限 ---
-chmod +x "$TARGET" || true
-
-# --- 环境预设（仅兜底，不覆盖 CI 自身 env） ---
-export PYTHONUNBUFFERED="${PYTHONUNBUFFERED:-1}"
-export PYTHONPATH="${PYTHONPATH:-$ROOT}"
-export DATABASE_URL="${DATABASE_URL:-postgresql+psycopg://wms:wms@127.0.0.1:5432/wms}"
-
-# --- 转发执行 ---
-exec "$TARGET" "$@"
->>>>>>> 240d6bcf
+ROOT="$(git rev-parse --show-toplevel 2>/github 2>/dev/null || dirname "$(dirname "$(readlink -f "$0")")")"
+exec "$ROOT/run.sh" "$@"