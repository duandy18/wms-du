--- conflicted
+++ resolved
@@ -1,4 +1,3 @@
-# app/services/outbound_service.py
 from __future__ import annotations
 
 from datetime import datetime, timezone
@@ -23,30 +22,10 @@
         ref: str,
         lines: List[Dict],
         refresh_visible: bool = True,
-        warehouse_id: int | None = None,  # 预留：多仓阶段启用；v1.0 单仓忽略
+        warehouse_id: int | None = None,
     ) -> Dict[str, Any]:
-        """
-        出库（幂等 + 台账兜底）：
-          1) 业务幂等：outbound_ship_ops (UQ: store_id, ref, item_id, location_id)
-<<<<<<< HEAD
-          2) 台账兜底：若 reason/ref/ref_line/stock_id 已存在则跳过
-=======
-          2) 台账兜底幂等：reason/ref/ref_line/stock_id 存在则跳过
->>>>>>> 88a71e7e
-          3) 扣减 stocks.qty → 写 stock_ledger(UTC aware) → -reserved → 可选刷新 visible
-        返回：
-          {"store_id": <int|None>, "ref": <str>, "results": [
-              {"item_id": int, "location_id": int, "qty": int, "status": "OK|IDEMPOTENT|NO_STOCK|INSUFFICIENT_STOCK"},
-<<<<<<< HEAD
-=======
-              ...
->>>>>>> 88a71e7e
-          ]}
-        """
         store_id = await _resolve_store_id(session, platform=platform, shop_id=shop_id)
         results: List[Dict[str, Any]] = []
-
-        # 事务自适应（避免 A transaction is already begun...）
         tx_ctx = session.begin_nested() if session.in_transaction() else session.begin()
         async with tx_ctx:
             for idx, line in enumerate(lines, start=1):
@@ -54,7 +33,6 @@
                 loc_id = int(line["location_id"])
                 need = int(line["qty"])
 
-                # 1) 业务幂等登记（仅当解析到 store_id）
                 idem_inserted = True
                 if store_id is not None:
                     res = await session.execute(
@@ -69,7 +47,6 @@
                     idem_id = res.scalar_one_or_none()
                     idem_inserted = idem_id is not None
 
-                # 无 store_id → 退化为台账幂等保护
                 if store_id is None and await _ledger_exists(session, ref, item_id, loc_id, idx):
                     results.append({"item_id": item_id, "location_id": loc_id, "qty": 0, "status": "IDEMPOTENT"})
                     continue
@@ -78,7 +55,6 @@
                     results.append({"item_id": item_id, "location_id": loc_id, "qty": 0, "status": "IDEMPOTENT"})
                     continue
 
-                # 2) 真实出库：锁库存行、扣减、记账
                 row = (
                     await session.execute(
                         select(Stock.id, Stock.qty)
@@ -94,16 +70,13 @@
                     results.append({"item_id": item_id, "location_id": loc_id, "qty": 0, "status": "INSUFFICIENT_STOCK"})
                     continue
 
-                # 兜底：台账重复检查
                 if await _ledger_exists(session, ref, item_id, loc_id, idx):
                     results.append({"item_id": item_id, "location_id": loc_id, "qty": 0, "status": "IDEMPOTENT"})
                     continue
 
                 after = int(row.qty) - need
-                await session.execute(
-                    text("UPDATE stocks SET qty=:after WHERE id=:sid"),
-                    {"after": after, "sid": row.id},
-                )
+                await session.execute(text("UPDATE stocks SET qty=:after WHERE id=:sid"),
+                                      {"after": after, "sid": row.id})
                 await session.execute(
                     text(
                         """
@@ -141,11 +114,7 @@
         return {"store_id": store_id, "ref": ref, "results": results}
 
 
-# ---------------------------- helpers -------------------------------------
-
-async def _resolve_store_id(
-    session: AsyncSession, *, platform: str, shop_id: str
-) -> Optional[int]:
+async def _resolve_store_id(session: AsyncSession, *, platform: str, shop_id: str) -> Optional[int]:
     if not shop_id:
         return None
     row = (
@@ -158,9 +127,7 @@
     return int(row) if row is not None else None
 
 
-async def _ledger_exists(
-    session: AsyncSession, ref: str, item_id: int, location_id: int, ref_line: int
-) -> bool:
+async def _ledger_exists(session: AsyncSession, ref: str, item_id: int, location_id: int, ref_line: int) -> bool:
     row = await session.execute(
         text("""
             SELECT 1
