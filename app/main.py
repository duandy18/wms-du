--- conflicted
+++ resolved
@@ -1,13 +1,10 @@
 # app/main.py
-<<<<<<< HEAD
 from __future__ import annotations
 
 from fastapi import FastAPI, Request
 from fastapi.middleware.cors import CORSMiddleware
 from fastapi.responses import JSONResponse
-=======
 from fastapi import FastAPI
->>>>>>> 4d82ae20
 
 from app.api.endpoints import api_router
 
@@ -31,9 +28,7 @@
     )
 
 
-<<<<<<< HEAD
 app.include_router(api_router)
-=======
     # ✅（可选）安装慢 SQL 监听；若相关模块不存在，会自动跳过，不影响运行
     try:
         from app.db.session import async_engine  # 假设项目使用 AsyncEngine
@@ -45,7 +40,6 @@
         pass
 
     return app
->>>>>>> 4d82ae20
 
 
 @app.get("/ping")
