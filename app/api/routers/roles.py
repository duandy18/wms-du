--- conflicted
+++ resolved
@@ -41,7 +41,6 @@
   user_service: UserService = Depends(get_user_service),
   current_user=Depends(get_current_user),
 ):
-<<<<<<< HEAD
     """
     创建角色。
 
@@ -60,26 +59,6 @@
             status_code=status.HTTP_409_CONFLICT,
             detail=str(e),
         )
-=======
-  """
-  创建角色。
-
-  需要权限: system.role.manage
-  """
-  try:
-    user_service.check_permission(current_user, ["system.role.manage"])
-    return role_service.create_role(role_in.name, role_in.description)
-  except AuthorizationError:
-    raise HTTPException(
-      status_code=status.HTTP_403_FORBIDDEN,
-      detail="Not authorized.",
-    )
-  except ValueError as e:
-    raise HTTPException(
-      status_code=status.HTTP_409_CONFLICT,
-      detail=str(e),
-    )
->>>>>>> 93837bcf
 
 
 @router.get("", response_model=list[RoleOut])
@@ -91,7 +70,6 @@
   """
   获取全部角色列表。
 
-<<<<<<< HEAD
     需要权限: system.role.manage
     """
     try:
@@ -102,18 +80,6 @@
             status_code=status.HTTP_403_FORBIDDEN,
             detail="Not authorized.",
         )
-=======
-  需要权限: system.role.manage
-  """
-  try:
-    user_service.check_permission(current_user, ["system.role.manage"])
-    return role_service.get_all_roles()
-  except AuthorizationError:
-    raise HTTPException(
-      status_code=status.HTTP_403_FORBIDDEN,
-      detail="Not authorized.",
-    )
->>>>>>> 93837bcf
 
 
 @router.get("/{role_id}", response_model=RoleOut)
@@ -123,7 +89,6 @@
   user_service: UserService = Depends(get_user_service),
   current_user=Depends(get_current_user),
 ):
-<<<<<<< HEAD
     """
     按 ID 获取角色详情。
 
@@ -143,27 +108,6 @@
             status_code=status.HTTP_403_FORBIDDEN,
             detail="Not authorized.",
         )
-=======
-  """
-  按 ID 获取角色详情。
-
-  需要权限: system.role.manage
-  """
-  try:
-    user_service.check_permission(current_user, ["system.role.manage"])
-    role = role_service.get_role_by_id(role_id)
-    if not role:
-      raise HTTPException(
-        status_code=status.HTTP_404_NOT_FOUND,
-        detail="Role not found.",
-      )
-    return role
-  except AuthorizationError:
-    raise HTTPException(
-      status_code=status.HTTP_403_FORBIDDEN,
-      detail="Not authorized.",
-    )
->>>>>>> 93837bcf
 
 
 @router.put("/{role_id}/permissions", response_model=RoleOut)
@@ -175,7 +119,6 @@
   user_service: UserService = Depends(get_user_service),
   current_user=Depends(get_current_user),
 ):
-<<<<<<< HEAD
     """
     为某个角色批量绑定权限（幂等覆盖）。
 
@@ -205,36 +148,4 @@
         raise HTTPException(
             status_code=status.HTTP_400_BAD_REQUEST,
             detail=str(e),
-        )
-=======
-  """
-  为某个角色批量绑定权限（幂等覆盖）。
-
-  请求示例：
-      PATCH /roles/1/permissions
-      {
-        "permission_ids": ["1", "2", "3"]
-      }
-
-  需要权限: system.role.manage
-  """
-  try:
-    user_service.check_permission(current_user, ["system.role.manage"])
-    permission_ids = body.permission_ids or []
-    return role_service.add_permissions_to_role(role_id, permission_ids)
-  except AuthorizationError:
-    raise HTTPException(
-      status_code=status.HTTP_403_FORBIDDEN,
-      detail="Not authorized.",
-    )
-  except ValueError as e:
-    raise HTTPException(
-      status_code=status.HTTP_404_NOT_FOUND,
-      detail=str(e),
-    )
-  except Exception as e:
-    raise HTTPException(
-      status_code=status.HTTP_400_BAD_REQUEST,
-      detail=str(e),
-    )
->>>>>>> 93837bcf
+        )