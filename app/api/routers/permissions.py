# app/api/routers/permissions.py
from __future__ import annotations

from fastapi import APIRouter, Depends, HTTPException, status
from sqlalchemy.orm import Session

from app.api.deps import get_current_user
from app.db.deps import get_db
from app.schemas.permission import PermissionCreate, PermissionOut
from app.services.permission_service import PermissionService
from app.services.user_service import AuthorizationError, UserService

router = APIRouter(prefix="/permissions", tags=["permissions"])


def get_permission_service(db: Session = Depends(get_db)) -> PermissionService:
  return PermissionService(db)


def get_user_service(db: Session = Depends(get_db)) -> UserService:
  return UserService(db)


@router.post("", response_model=PermissionOut, status_code=status.HTTP_201_CREATED)
def create_permission(
  permission_in: PermissionCreate,
  perm_service: PermissionService = Depends(get_permission_service),
  user_service: UserService = Depends(get_user_service),
  current_user=Depends(get_current_user),
):
<<<<<<< HEAD
    """
    创建权限。

    需要权限: system.permission.manage
    """
    try:
        # 统一走新权限名
        user_service.check_permission(current_user, ["system.permission.manage"])
        return perm_service.create_permission(permission_in.name)
    except AuthorizationError:
        raise HTTPException(
            status_code=status.HTTP_403_FORBIDDEN,
            detail="Not authorized.",
        )
    except ValueError as e:
        raise HTTPException(
            status_code=status.HTTP_409_CONFLICT,
            detail=str(e),
        )
=======
  """
  创建权限。

  需要权限: system.permission.manage
  """
  try:
    # 统一走新权限名
    user_service.check_permission(current_user, ["system.permission.manage"])
    return perm_service.create_permission(permission_in.name)
  except AuthorizationError:
    raise HTTPException(
      status_code=status.HTTP_403_FORBIDDEN,
      detail="Not authorized.",
    )
  except ValueError as e:
    raise HTTPException(
      status_code=status.HTTP_409_CONFLICT,
      detail=str(e),
    )
>>>>>>> 93837bcf


@router.get("", response_model=list[PermissionOut])
def get_all_permissions(
  perm_service: PermissionService = Depends(get_permission_service),
  user_service: UserService = Depends(get_user_service),
  current_user=Depends(get_current_user),
):
  """
  获取全部权限列表。

<<<<<<< HEAD
    需要权限: system.permission.manage
    """
    try:
        user_service.check_permission(current_user, ["system.permission.manage"])
        return perm_service.get_all_permissions()
    except AuthorizationError:
        raise HTTPException(
            status_code=status.HTTP_403_FORBIDDEN,
            detail="Not authorized.",
        )
=======
  需要权限: system.permission.manage
  """
  try:
    user_service.check_permission(current_user, ["system.permission.manage"])
    return perm_service.get_all_permissions()
  except AuthorizationError:
    raise HTTPException(
      status_code=status.HTTP_403_FORBIDDEN,
      detail="Not authorized.",
    )
>>>>>>> 93837bcf


@router.get("/{permission_id}", response_model=PermissionOut)
def get_permission_by_id(
  permission_id: str,
  perm_service: PermissionService = Depends(get_permission_service),
  user_service: UserService = Depends(get_user_service),
  current_user=Depends(get_current_user),
):
<<<<<<< HEAD
    """
    按 ID 获取权限详情。

    需要权限: system.permission.manage
    """
    try:
        user_service.check_permission(current_user, ["system.permission.manage"])
        permission = perm_service.get_permission_by_id(permission_id)
        if not permission:
            raise HTTPException(
                status_code=status.HTTP_404_NOT_FOUND,
                detail="Permission not found.",
            )
        return permission
    except AuthorizationError:
        raise HTTPException(
            status_code=status.HTTP_403_FORBIDDEN,
            detail="Not authorized.",
        )
=======
  """
  按 ID 获取权限详情。

  需要权限: system.permission.manage
  """
  try:
    user_service.check_permission(current_user, ["system.permission.manage"])
    permission = perm_service.get_permission_by_id(permission_id)
    if not permission:
      raise HTTPException(
        status_code=status.HTTP_404_NOT_FOUND,
        detail="Permission not found.",
      )
    return permission
  except AuthorizationError:
    raise HTTPException(
      status_code=status.HTTP_403_FORBIDDEN,
      detail="Not authorized.",
    )
>>>>>>> 93837bcf
<|MERGE_RESOLUTION|>--- conflicted
+++ resolved
@@ -28,7 +28,6 @@
   user_service: UserService = Depends(get_user_service),
   current_user=Depends(get_current_user),
 ):
-<<<<<<< HEAD
     """
     创建权限。
 
@@ -48,27 +47,6 @@
             status_code=status.HTTP_409_CONFLICT,
             detail=str(e),
         )
-=======
-  """
-  创建权限。
-
-  需要权限: system.permission.manage
-  """
-  try:
-    # 统一走新权限名
-    user_service.check_permission(current_user, ["system.permission.manage"])
-    return perm_service.create_permission(permission_in.name)
-  except AuthorizationError:
-    raise HTTPException(
-      status_code=status.HTTP_403_FORBIDDEN,
-      detail="Not authorized.",
-    )
-  except ValueError as e:
-    raise HTTPException(
-      status_code=status.HTTP_409_CONFLICT,
-      detail=str(e),
-    )
->>>>>>> 93837bcf
 
 
 @router.get("", response_model=list[PermissionOut])
@@ -80,7 +58,6 @@
   """
   获取全部权限列表。
 
-<<<<<<< HEAD
     需要权限: system.permission.manage
     """
     try:
@@ -91,18 +68,6 @@
             status_code=status.HTTP_403_FORBIDDEN,
             detail="Not authorized.",
         )
-=======
-  需要权限: system.permission.manage
-  """
-  try:
-    user_service.check_permission(current_user, ["system.permission.manage"])
-    return perm_service.get_all_permissions()
-  except AuthorizationError:
-    raise HTTPException(
-      status_code=status.HTTP_403_FORBIDDEN,
-      detail="Not authorized.",
-    )
->>>>>>> 93837bcf
 
 
 @router.get("/{permission_id}", response_model=PermissionOut)
@@ -112,7 +77,6 @@
   user_service: UserService = Depends(get_user_service),
   current_user=Depends(get_current_user),
 ):
-<<<<<<< HEAD
     """
     按 ID 获取权限详情。
 
@@ -131,25 +95,4 @@
         raise HTTPException(
             status_code=status.HTTP_403_FORBIDDEN,
             detail="Not authorized.",
-        )
-=======
-  """
-  按 ID 获取权限详情。
-
-  需要权限: system.permission.manage
-  """
-  try:
-    user_service.check_permission(current_user, ["system.permission.manage"])
-    permission = perm_service.get_permission_by_id(permission_id)
-    if not permission:
-      raise HTTPException(
-        status_code=status.HTTP_404_NOT_FOUND,
-        detail="Permission not found.",
-      )
-    return permission
-  except AuthorizationError:
-    raise HTTPException(
-      status_code=status.HTTP_403_FORBIDDEN,
-      detail="Not authorized.",
-    )
->>>>>>> 93837bcf
+        )