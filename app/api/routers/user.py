--- conflicted
+++ resolved
@@ -2,7 +2,6 @@
 
 from __future__ import annotations
 
-<<<<<<< HEAD
 from fastapi import APIRouter
 
 from app.api.routers import user_routes_admin
@@ -14,30 +13,11 @@
     PasswordResetIn,
     UserCreateMulti,
     UserUpdateMulti,
-=======
-from fastapi import APIRouter, Depends, HTTPException, status
-from pydantic import BaseModel
-from sqlalchemy.orm import Session
-from sqlalchemy import text
-
-from app.api.deps import get_current_user
-from app.db.session import get_db
-from app.models.user import User
-from app.models.role import Role
-from app.schemas.token import Token
-from app.schemas.user import UserLogin, UserOut
-from app.services.user_service import (
-    AuthorizationError,
-    DuplicateUserError,
-    NotFoundError,
-    UserService,
->>>>>>> 93837bcf
 )
 
 router = APIRouter(prefix="/users", tags=["users"])
 
 
-<<<<<<< HEAD
 def _register_all_routes() -> None:
     user_routes_auth.register(router)
     user_routes_admin.register(router)
@@ -53,252 +33,4 @@
     "UserUpdateMulti",
     "PasswordChangeIn",
     "PasswordResetIn",
-]
-=======
-# ---------------------------------------------------------
-# 多角色版输入结构
-# ---------------------------------------------------------
-
-class UserCreateMulti(BaseModel):
-    username: str
-    password: str
-    primary_role_id: int
-    extra_role_ids: list[int] = []
-    full_name: str | None = None
-    phone: str | None = None
-    email: str | None = None
-
-
-class UserUpdateMulti(BaseModel):
-    primary_role_id: int | None = None
-    extra_role_ids: list[int] | None = None
-    full_name: str | None = None
-    phone: str | None = None
-    email: str | None = None
-    is_active: bool | None = None
-
-
-class PasswordChangeIn(BaseModel):
-    old_password: str
-    new_password: str
-
-
-class PasswordResetIn(BaseModel):
-    pass
-
-
-# ---------------------------------------------------------
-# 登录（必须为 POST /users/login）
-# ---------------------------------------------------------
-@router.post("/login", response_model=Token, status_code=200)
-def login(
-    body: UserLogin,
-    db: Session = Depends(get_db),
-):
-    svc = UserService(db)
-
-    user = svc.authenticate_user(body.username, body.password)
-    if not user:
-        raise HTTPException(
-            status_code=status.HTTP_401_UNAUTHORIZED,
-            detail="Invalid username or password",
-        )
-
-    token = svc.create_token_for_user(user)
-    return Token(access_token=token, token_type="bearer", expires_in=None)
-
-
-# ---------------------------------------------------------
-# 创建用户（多角色）
-# ---------------------------------------------------------
-@router.post("/register", response_model=UserOut, status_code=201)
-def register_user(
-    body: UserCreateMulti,
-    db: Session = Depends(get_db),
-    current_user=Depends(get_current_user),
-):
-    svc = UserService(db)
-
-    # system.user.manage 权限
-    svc.check_permission(current_user, ["system.user.manage"])
-
-    try:
-        user = svc.create_user(
-            username=body.username,
-            password=body.password,
-            primary_role_id=body.primary_role_id,
-            full_name=body.full_name,
-            phone=body.phone,
-            email=body.email,
-            extra_role_ids=body.extra_role_ids,
-        )
-
-        return UserOut(
-            id=user.id,
-            username=user.username,
-            role_id=user.primary_role_id,
-            is_active=user.is_active,
-            full_name=user.full_name,
-            phone=user.phone,
-            email=user.email,
-        )
-
-    except (DuplicateUserError, NotFoundError) as e:
-        raise HTTPException(status_code=400, detail=str(e))
-
-
-# ---------------------------------------------------------
-# 用户列表
-# ---------------------------------------------------------
-@router.get("/", response_model=list[UserOut])
-def list_users(
-    db: Session = Depends(get_db),
-    current_user=Depends(get_current_user),
-):
-    svc = UserService(db)
-    svc.check_permission(current_user, ["system.user.manage"])
-
-    users = db.query(User).all()
-    return [
-        UserOut(
-            id=u.id,
-            username=u.username,
-            role_id=u.primary_role_id,
-            is_active=u.is_active,
-            full_name=u.full_name,
-            phone=u.phone,
-            email=u.email,
-        )
-        for u in users
-    ]
-
-
-# ---------------------------------------------------------
-# 更新用户（多角色 + 主角色 + 基本信息）
-# ---------------------------------------------------------
-@router.patch("/{user_id}", response_model=UserOut)
-def update_user(
-    user_id: int,
-    body: UserUpdateMulti,
-    db: Session = Depends(get_db),
-    current_user=Depends(get_current_user),
-):
-    svc = UserService(db)
-    svc.check_permission(current_user, ["system.user.manage"])
-
-    try:
-        user = svc.update_user(
-            user_id=user_id,
-            full_name=body.full_name,
-            phone=body.phone,
-            email=body.email,
-            primary_role_id=body.primary_role_id,
-            extra_role_ids=body.extra_role_ids,
-            is_active=body.is_active,
-        )
-
-        return UserOut(
-            id=user.id,
-            username=user.username,
-            role_id=user.primary_role_id,
-            is_active=user.is_active,
-            full_name=user.full_name,
-            phone=user.phone,
-            email=user.email,
-        )
-    except NotFoundError as e:
-        raise HTTPException(status_code=404, detail=str(e))
-
-
-# ---------------------------------------------------------
-# 当前用户信息 /users/me
-# ---------------------------------------------------------
-@router.get("/me")
-def get_me(
-    current_user=Depends(get_current_user),
-    db: Session = Depends(get_db),
-):
-    svc = UserService(db)
-    permissions = svc.get_user_permissions(current_user)
-
-    # 查询所有关联角色
-    rows = db.execute(
-        text("""
-            SELECT r.id, r.name
-              FROM roles r
-              JOIN user_roles ur ON ur.role_id = r.id
-             WHERE ur.user_id = :uid
-        """),
-        {"uid": current_user.id},
-    ).fetchall()
-
-    roles = [{"id": rid, "name": name} for rid, name in rows]
-
-    # 补上主角色（如不在 user_roles 中）
-    if current_user.primary_role_id:
-        primary = db.query(Role).filter(Role.id == current_user.primary_role_id).first()
-        if primary:
-            info = {"id": primary.id, "name": primary.name}
-            if info not in roles:
-                roles.insert(0, info)
-
-    return {
-        "id": current_user.id,
-        "username": current_user.username,
-        "roles": roles,
-        "permissions": permissions,
-    }
-
-
-# ---------------------------------------------------------
-# 修改密码（自助）
-# ---------------------------------------------------------
-@router.post("/change-password")
-def change_password(
-    body: PasswordChangeIn,
-    db: Session = Depends(get_db),
-    current_user=Depends(get_current_user),
-):
-    svc = UserService(db)
-    try:
-        svc.change_password(
-            current_user.id,
-            old_password=body.old_password,
-            new_password=body.new_password,
-        )
-        return {"ok": True}
-    except AuthorizationError:
-        raise HTTPException(status_code=403, detail="旧密码错误")
-    except NotFoundError:
-        raise HTTPException(status_code=404, detail="用户不存在")
-
-
-# ---------------------------------------------------------
-# 重置密码（管理员）
-# ---------------------------------------------------------
-@router.post("/{user_id}/reset-password")
-def reset_password(
-    user_id: int,
-    _: PasswordResetIn,
-    db: Session = Depends(get_db),
-    current_user=Depends(get_current_user),
-):
-    svc = UserService(db)
-
-    # 权限校验
-    svc.check_permission(current_user, ["system.user.manage"])
-
-    user = db.query(User).filter(User.id == user_id).first()
-    if not user:
-        raise HTTPException(404, "用户不存在")
-
-    from app.core.security import get_password_hash
-
-    try:
-        user.password_hash = get_password_hash("000000")
-        db.commit()
-        return {"ok": True, "message": "密码重置为 000000"}
-    except Exception as e:
-        db.rollback()
-        raise HTTPException(status_code=400, detail=f"重置密码失败: {e}")
->>>>>>> 93837bcf
+]