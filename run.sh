#!/usr/bin/env bash
# ============================================================
# WMS-DU unified runner (local + CI)
# ============================================================
# 用途：
#   - 本地/CI 一致执行
#   - 负责 DB 等待、迁移、quick/smoke 测试、环境打印
# ============================================================

set -Eeuo pipefail

# ------------------ 全局配置 ------------------
export PYTHONUNBUFFERED=${PYTHONUNBUFFERED:-1}
export PYTHONPATH=${PYTHONPATH:-.}
export WMS_SQLITE_GUARD=${WMS_SQLITE_GUARD:-1}
<<<<<<< HEAD
# 本地默认 5433；CI 的 workflow 会把它 override 成 5433（容器 5432->host 5433）
export DATABASE_URL=${DATABASE_URL:-postgresql+psycopg://wms:wms@127.0.0.1:5433/wms}

# Quick 测试集合
=======
# 本地默认 5433；CI 会覆写为 5432
export DATABASE_URL=${DATABASE_URL:-postgresql+psycopg://wms:wms@127.0.0.1:5433/wms}

# Quick 测试集合（可按需增删）
>>>>>>> 240d6bcf
QUICK_SUITES=(
  "tests/quick/test_platform_outbound_commit_pg.py -q -s"
  "tests/quick/test_outbound_concurrency_pg.py -q -s"
  "tests/quick/test_new_platforms_pg.py -q -s"
  "tests/quick/test_platform_multi_shop_pg.py -q -s"
)

<<<<<<< HEAD
# Smoke 测试集合
=======
# Smoke 测试集合（E2E）
>>>>>>> 240d6bcf
SMOKE_SUITES=(
  "tests/smoke/test_platform_events_smoke_pg.py -q -s"
)

<<<<<<< HEAD
# ------------------ 工具函数 ------------------

banner() {
  echo -e "\n\033[1;36m==== $* ====\033[0m\n"
}

parse_db_host_port() {
  python - "$DATABASE_URL" <<'PY'
import sys, urllib.parse as U
u = sys.argv[1].replace("+psycopg","")   # e.g. postgresql://…
p = U.urlparse(u)
print((p.hostname or "127.0.0.1"), (p.port or 5432))
PY
}

wait_for_db() {
  local host port
  read -r host port < <(parse_db_host_port)
  echo "⏳ Waiting for PostgreSQL at $host:$port ..."
  # 预热：给容器几秒启动时间，避免冷启动未监听导致的假失败
  sleep 3
  for i in {1..60}; do
    if command -v pg_isready >/dev/null 2>&1; then
      pg_isready -h "$host" -p "$port" >/dev/null 2>&1 && {
        echo "✅ PostgreSQL is ready."
        return 0
      }
    fi
    # 兜底：用 psql 探测
    if command -v psql >/dev/null 2>&1; then
      PGPASSWORD=${PGPASSWORD:-wms} psql "postgresql://wms:${PGPASSWORD}@$host:$port/wsca" -c 'select 1;' >/dev/null 2>&1 && {
=======
# ------------------ 辅助函数 ------------------

banner() {
  echo -e "\n\033[1;36m==== $* ====\033[0m\n"
}

# 纯 Bash/Sed 解析 DATABASE_URL（避免 python/sitecustomize 干扰）
parse_db_host_port() {
  # postgresql+psycopg:// => postgresql://
  local url="${DATABASE_URL//+psycopg/}"
  # host
  local host
  host="$(printf '%s\n' "$url" | sed -E 's#.*://([^/@:]+)(:([0-9]+))?.*#\1#')"
  # port（默认 5432）
  local port
  port="$(printf '%s\n' "$url" | sed -nE 's#.*://[^/@:]+:([0-9]+).*#\1#p')"
  [[ -z "$host" || "$host" == "$url" ]] && host="127.0.0.1"
  [[ -z "$port" ]] && port=5432
  echo "$host $port"
}

wait_for_db() {
  local host port
  read -r host port < <(parse_db_host_port)
  echo "⏳ Waiting for PostgreSQL at $host:$port ..."

  # psql 可识别的 URL（去掉 +psycopg）
  local psql_url="${DATABASE_URL//+psycopg/}"

  for i in {1..60}; do
    # 优先 pg_isready
    if command -v pg_isready >/dev/null 2>&1; then
      if pg_isready -h "$host" -p "$port" >/dev/null 2>&1; then
        echo "✅ PostgreSQL is ready."
        return 0
      fi
    fi
    # 兜底：用 psql 冒烟
    if command -v psql >/dev/null 2>&1; then
      PGPASSWORD="${PGPASSWORD:-wms}" psql "$psql_url" -c 'select 1' >/dev/null 2>&1 && {
>>>>>>> 240d6bcf
        echo "✅ PostgreSQL is ready."
        return 0
      }
    fi
<<<<<<< HEAD
    sleep 2
  end=$((SECONDS+120))
  echo "❌ Timeout waiting for PostgreSQL ($host:$port)"
=======
    sleep 1
  done
  echo "❌ Timeout waiting for PostgreSQL on $host:$port"
>>>>>>> 240d6bcf
  return 1
}

migrate() {
  banner "Run Alembic migrations"
  export ALEMBIC_CONFIG=${ALEMBIC_CONFIG:-alembic.ini}
  alembic upgrade head
}

run_pytest_suites() {
  local -n arr=$1
  for spec in "${arr[@]}"; do
    echo "🧪 pytest ${spec}"
    pytest ${spec}
  done
}

<<<<<<< HEAD
# ------------------ 顶层命令 ------------------

cmd_env() {
  banner "Environment"
  echo "Python: $(python -V)"
  echo "PYTHONPATH: $PYTHONPATH"
  echo "DATABASE_URL: $DATABASE_URL"
  echo "WMS_SQLITE_GUARD: $WMS_SQLITE_GUARD"
  echo "----------"
  python - <<'PY'
import sys,platform; print("Executable:", sys.executable); print("Platform:", platform.platform())
=======
# ------------------ 命令实现 ------------------

cmd_env() {
  banner "Environment"
  echo "Python:      $(python -V 2>/dev/null || true)"
  echo "PYTHONPATH:  $PYTHONPATH"
  echo "DATABASE_URL:$DATABASE_URL"
  echo "WMS_SQLITE_GUARD: $WMS_SQLITE_GUARD"
  echo "------------------------------"
  python - <<'PY' || true
try:
    import sys, platform
    print('Platform:', platform.platform())
    print('Executable:', sys.executable)
except Exception as e:
    print('Python inspect skipped:', e)
>>>>>>> 240d6bcf
PY
}

cmd_ci_prepare() {
  banner "Wait for DB + migrate"
  wait_for_db
  migrate
}

cmd_test_quick() {
  banner "Run QUICK test suites"
  run_pytest_suites QUICK_SUITES
<<<<<<< HEAD
}

cmd_test_smoke() {
  banner "Run SMOKE test suites"
  run_pytest_suites SMOKE_SUITES
}

=======
}

cmd_test_smoke() {
  banner "Run SMOKE test suites"
  run_pytest_suites SMOKE_SUITES
}

>>>>>>> 240d6bcf
cmd_ci_all() {
  cmd_env
  cmd_ci_prepare
  cmd_test_quick
  cmd_test_smoke
}

usage() {
  cat <<'USAGE'
Usage: ./run.sh <command>

Commands:
  ci:env            打印当前环境信息
  ci:pg:prepare     等待 PostgreSQL 可用并执行迁移
  ci:test:quick     运行快速测试集 (unit + small e2e)
  ci:test:smoke     运行端到端 smoke 测试
  ci:all            一键执行环境→迁移→quick→smoke

Examples:
  export DATABASE_URL='postgresql+psycopg://wms:wms@127.0.0.1:5433/wms'
  ./run.sh ci:env
  ./run.sh ci:pg:prepare
  ./run.sh ci:test:quick
  ./run.sh ci:test:smoke
  ./run.sh ci:all
USAGE
}

<<<<<<< HEAD
# ------------------ 入口 ------------------
=======
# ------------------ 命令分发 ------------------

>>>>>>> 240d6bcf
case "${1:-}" in
  ci:env)          cmd_env ;;
  ci:pg:prepare)   cmd_ci_prepare ;;
  ci:test:quick)   cmd_test_quick ;;
  ci:test:smoke)   cmd_test_smoke ;;
  ci:all)          cmd_ci_all ;;
  *) usage; exit 1 ;;
esac<|MERGE_RESOLUTION|>--- conflicted
+++ resolved
@@ -10,20 +10,14 @@
 set -Eeuo pipefail
 
 # ------------------ 全局配置 ------------------
-export PYTHONUNBUFFERED=${PYTHONUNBUFFERED:-1}
-export PYTHONPATH=${PYTHONPATH:-.}
-export WMS_SQLITE_GUARD=${WMS_SQLITE_GUARD:-1}
-<<<<<<< HEAD
-# 本地默认 5433；CI 的 workflow 会把它 override 成 5433（容器 5432->host 5433）
-export DATABASE_URL=${DATABASE_URL:-postgresql+psycopg://wms:wms@127.0.0.1:5433/wms}
+export PYTHONUNBUFFERED="${PYTHONUNBUFFERED:-1}"
+export PYTHONPATH="${PYTHONPATH:-.}"
+export WMS_SQLITE_GUARD="${WMS_SQLITE_GUARD:-1}"
+# 本地默认 5433；CI 通过 workflow 的 env 覆盖为 5433(容器5432→host5433) 或其它
+export DATABASE_URL="${DATABASE_URL:-postgresql+psycopg://wms:wms@127.0.0.1:5433/wms}"
+export ALEMBIC_CONFIG="${ALEMBIC_CONFIG:-alembic.ini}"
 
 # Quick 测试集合
-=======
-# 本地默认 5433；CI 会覆写为 5432
-export DATABASE_URL=${DATABASE_URL:-postgresql+psycopg://wms:wms@127.0.0.1:5433/wms}
-
-# Quick 测试集合（可按需增删）
->>>>>>> 240d6bcf
 QUICK_SUITES=(
   "tests/quick/test_platform_outbound_commit_pg.py -q -s"
   "tests/quick/test_outbound_concurrency_pg.py -q -s"
@@ -31,108 +25,69 @@
   "tests/quick/test_platform_multi_shop_pg.py -q -s"
 )
 
-<<<<<<< HEAD
 # Smoke 测试集合
-=======
-# Smoke 测试集合（E2E）
->>>>>>> 240d6bcf
 SMOKE_SUITES=(
-  "tests/smoke/test_platform_events_smoke_pg.py -q -s"
+  "tests/smoke/test_platform_events_bootstrap_pg.yml" # 只留一个入口文件即可，若你已有其他名称，请改成实际文件
 )
 
-<<<<<<< HEAD
-# ------------------ 工具函数 ------------------
-
-banner() {
-  echo -e "\n\033[1;36m==== $* ====\033[0m\n"
-}
-
-parse_db_host_port() {
-  python - "$DATABASE_URL" <<'PY'
-import sys, urllib.parse as U
-u = sys.argv[1].replace("+psycopg","")   # e.g. postgresql://…
-p = U.urlparse(u)
-print((p.hostname or "127.0.0.1"), (p.port or 5432))
-PY
-}
-
-wait_for_db() {
-  local host port
-  read -r host port < <(parse_db_host_port)
-  echo "⏳ Waiting for PostgreSQL at $host:$port ..."
-  # 预热：给容器几秒启动时间，避免冷启动未监听导致的假失败
-  sleep 3
-  for i in {1..60}; do
-    if command -v pg_isready >/dev/null 2>&1; then
-      pg_isready -h "$host" -p "$port" >/dev/null 2>&1 && {
-        echo "✅ PostgreSQL is ready."
-        return 0
-      }
-    fi
-    # 兜底：用 psql 探测
-    if command -v psql >/dev/null 2>&1; then
-      PGPASSWORD=${PGPASSWORD:-wms} psql "postgresql://wms:${PGPASSWORD}@$host:$port/wsca" -c 'select 1;' >/dev/null 2>&1 && {
-=======
 # ------------------ 辅助函数 ------------------
 
 banner() {
   echo -e "\n\033[1;36m==== $* ====\033[0m\n"
 }
 
-# 纯 Bash/Sed 解析 DATABASE_URL（避免 python/sitecustomize 干扰）
-parse_db_host_port() {
-  # postgresql+psycopg:// => postgresql://
-  local url="${DATABASE_URL//+psycopg/}"
-  # host
-  local host
-  host="$(printf '%s\n' "$url" | sed -E 's#.*://([^/@:]+)(:([0-9]+))?.*#\1#')"
-  # port（默认 5432）
-  local port
-  port="$(printf '%s\n' "$url" | sed -nE 's#.*://[^/@:]+:([0-9]+).*#\1#p')"
-  [[ -z "$host" || "$host" == "$url" ]] && host="127.0.0.1"
-  [[ -z "$port" ]] && port=5432
-  echo "$host $port"
+# 解析 PostgreSQL 连接串（纯 Bash；支持 postgresql:// 或 postgresql+psycopg://）
+# 输出：<host> <port> <user> <pass> <db>
+parse_db_parts() {
+  local url="${DATABASE_URL#postgresql://}"
+  url="${url#postgresql+psycopg://}"
+  # 形如 user:pass@host:port/db?params 或 host:port/db
+  local auth hostport db user pass host port
+  if [[ "$url" == *"@"* ]]; then
+    auth="${url%@*}"
+    hostport="${url#*@}"
+    user="${auth%%:*}"
+    pass="${auth#*:}"
+  else
+    auth=""
+    hostport="$url"
+    user="${PGUSER:-wms}"
+    pass="${PGPASSWORD:-wms}"
+  fi
+  db="${hostport#*/}"; db="${db%%\?*}"
+  host="${hostport%%:*}"
+  port="${hostport#*:}"
+  [[ "$port" == "$hostport" ]] && port=5432
+  echo "$host" "$port" "$user" "$pass" "$db"
 }
 
 wait_for_db() {
-  local host port
-  read -r host port < <(parse_db_host_port)
-  echo "⏳ Waiting for PostgreSQL at $host:$port ..."
-
-  # psql 可识别的 URL（去掉 +psycopg）
-  local psql_url="${DATABASE_URL//+psycopg/}"
-
+  local host port user pass db
+  read -r host port user pass db < <(parse_db_parts)
+  banner "Waiting for PostgreSQL at $host:$port"
+  # 预热 3 秒，防止容器刚启动端口未开放
+  sleep 3
   for i in {1..60}; do
-    # 优先 pg_isready
     if command -v pg_isready >/dev/null 2>&1; then
-      if pg_isready -h "$host" -p "$port" >/dev/null 2>&1; then
-        echo "✅ PostgreSQL is ready."
+      if pg_isready -h "$host" -p "$port" -U "$user" >/dev/null 2>&1; then
+        echo "✅ Postgres is ready (pg_isready)."
         return 0
       fi
     fi
-    # 兜底：用 psql 冒烟
     if command -v psql >/dev/null 2>&1; then
-      PGPASSWORD="${PGPASSWORD:-wms}" psql "$psql_url" -c 'select 1' >/dev/null 2>&1 && {
->>>>>>> 240d6bcf
-        echo "✅ PostgreSQL is ready."
+      PGPASSWORD="${pass}" psql "postgresql://${user}:${pass}@${host}:${port}/${db}" -c 'select 1;' >/dev/null 2>&1 && {
+        echo "✅ Postgres is ready (psql)."
         return 0
       }
     fi
-<<<<<<< HEAD
     sleep 2
-  end=$((SECONDS+120))
-  echo "❌ Timeout waiting for PostgreSQL ($host:$port)"
-=======
-    sleep 1
   done
-  echo "❌ Timeout waiting for PostgreSQL on $host:$port"
->>>>>>> 240d6bcf
+  echo "❌ Timeout waiting for PostgreSQL at ${host}:${port}"
   return 1
 }
 
 migrate() {
-  banner "Run Alembic migrations"
-  export ALEMBIC_CONFIG=${ALEMBIC_CONFIG:-alembic.ini}
+  banner "Run Alembic migrations → ${ALEMBIC_CONFIG}"
   alembic upgrade head
 }
 
@@ -144,41 +99,23 @@
   done
 }
 
-<<<<<<< HEAD
 # ------------------ 顶层命令 ------------------
 
 cmd_env() {
   banner "Environment"
   echo "Python: $(python -V)"
-  echo "PYTHONPATH: $PYTHONPATH"
-  echo "DATABASE_URL: $DATABASE_URL"
-  echo "WMS_SQLITE_GUARD: $WMS_SQLITE_GUARD"
-  echo "----------"
-  python - <<'PY'
-import sys,platform; print("Executable:", sys.executable); print("Platform:", platform.platform())
-=======
-# ------------------ 命令实现 ------------------
-
-cmd_env() {
-  banner "Environment"
-  echo "Python:      $(python -V 2>/dev/null || true)"
-  echo "PYTHONPATH:  $PYTHONPATH"
-  echo "DATABASE_URL:$DATABASE_URL"
-  echo "WMS_SQLITE_GUARD: $WMS_SQLITE_GUARD"
-  echo "------------------------------"
+  echo "PYTHONPATH: ${PYTHONPATH}"
+  echo "DATABASE_URL: ${DATABASE_URL}"
+  echo "WMS_SQLITE_GUARD: ${WMS_SQLITE_GUARD}"
+  echo "-------------"
   python - <<'PY' || true
-try:
-    import sys, platform
-    print('Platform:', platform.platform())
-    print('Executable:', sys.executable)
-except Exception as e:
-    print('Python inspect skipped:', e)
->>>>>>> 240d6bcf
+import sys, platform
+print("Executable:", sys.executable)
+print("Platform:", platform.platform())
 PY
 }
 
 cmd_ci_prepare() {
-  banner "Wait for DB + migrate"
   wait_for_db
   migrate
 }
@@ -186,7 +123,6 @@
 cmd_test_quick() {
   banner "Run QUICK test suites"
   run_pytest_suites QUICK_SUITES
-<<<<<<< HEAD
 }
 
 cmd_test_smoke() {
@@ -194,15 +130,6 @@
   run_pytest_suites SMOKE_SUITES
 }
 
-=======
-}
-
-cmd_test_smoke() {
-  banner "Run SMOKE test suites"
-  run_pytest_suites SMOKE_SUITES
-}
-
->>>>>>> 240d6bcf
 cmd_ci_all() {
   cmd_env
   cmd_ci_prepare
@@ -219,7 +146,7 @@
   ci:pg:prepare     等待 PostgreSQL 可用并执行迁移
   ci:test:quick     运行快速测试集 (unit + small e2e)
   ci:test:smoke     运行端到端 smoke 测试
-  ci:all            一键执行环境→迁移→quick→smoke
+  ci:all            一键执行 环境 → 迁移 → quick → smoke
 
 Examples:
   export DATABASE_URL='postgresql+psycopg://wms:wms@127.0.0.1:5433/wms'
@@ -231,12 +158,7 @@
 USAGE
 }
 
-<<<<<<< HEAD
 # ------------------ 入口 ------------------
-=======
-# ------------------ 命令分发 ------------------
-
->>>>>>> 240d6bcf
 case "${1:-}" in
   ci:env)          cmd_env ;;
   ci:pg:prepare)   cmd_ci_prepare ;;
