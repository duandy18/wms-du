# alembic/env.py
from __future__ import annotations

import os
from logging.config import fileConfig

from sqlalchemy import engine_from_config, pool

from alembic import context

# 读取 alembic.ini 配置
config = context.config

# 日志配置（可选）
if config.config_file_name is not None:
    fileConfig(config.config_file_name)

# ---- 关键：引入项目 Base，并把 metadata 交给 Alembic ----
# 只需 import Base；各模型会由 app.db.base 内部集中导入注册
from app.db.base import Base  # noqa: E402

target_metadata = Base.metadata

<<<<<<< HEAD

def _resolve_sqlalchemy_url() -> str:
    """
    统一解析数据库 URL：
    1) 优先环境变量 DATABASE_URL
    2) 其次 alembic.ini 中的 sqlalchemy.url
    3) 都没有则给出清晰报错
    """
    env_url = (os.getenv("DATABASE_URL") or "").strip()
    if env_url:
        return env_url

    ini_url = (config.get_main_option("sqlalchemy.url") or "").strip()
    if ini_url:
        return ini_url

    raise RuntimeError(
        "Alembic: missing DB URL.\n"
        "请设置环境变量 DATABASE_URL（例如：postgresql+psycopg://wms:wms@127.0.0.1:5433/wms），"  # pragma: allowlist secret
        "或在 alembic.ini 的 [alembic] 区块中配置 sqlalchemy.url。"
    )
=======
# ---- 允许通过环境变量覆盖 sqlalchemy.url ----
# 优先取环境里的 DATABASE_URL（推荐形如 postgresql+psycopg://user:pass@host:port/db）
db_url = os.getenv("DATABASE_URL")
if db_url:
    config.set_main_option("sqlalchemy.url", db_url)

# 也允许在 alembic.ini 里事先配置 sqlalchemy.url
sqlalchemy_url = config.get_main_option("sqlalchemy.url")
>>>>>>> 4d82ae20


def run_migrations_offline() -> None:
    """Offline 模式：不连数据库，直接渲染 SQL。"""
<<<<<<< HEAD
    url = _resolve_sqlalchemy_url()
=======
>>>>>>> 4d82ae20
    context.configure(
        url=sqlalchemy_url,
        target_metadata=target_metadata,
        literal_binds=True,
        dialect_opts={"paramstyle": "named"},
        compare_type=True,  # 对比列类型差异（如 INTEGER → BIGINT / identity 等）
        compare_server_default=True,  # 对比 server_default 差异（如 now() / DEFAULT 0 等）
    )

    with context.begin_transaction():
        context.run_migrations()


def run_migrations_online() -> None:
    """Online 模式：连接数据库并执行迁移。"""
<<<<<<< HEAD
    url = _resolve_sqlalchemy_url()

    # 确保传给 engine_from_config 的 dict 内含 'sqlalchemy.url'
    section = config.get_section(config.config_ini_section) or {}
    section = dict(section)  # 复制，避免影响全局 config
    section["sqlalchemy.url"] = url

    connectable = engine_from_config(
        configuration=section,
=======
    connectable = engine_from_config(
        config.get_section(config.config_ini_section) or {},
>>>>>>> 4d82ae20
        prefix="sqlalchemy.",
        poolclass=pool.NullPool,
        future=True,
    )

    with connectable.connect() as connection:
        context.configure(
            connection=connection,
            target_metadata=target_metadata,
            compare_type=True,
            compare_server_default=True,
            render_as_batch=False,  # 针对 SQLite 可设 True；PG 下保持 False 更安全
        )

        with context.begin_transaction():
            context.run_migrations()


if context.is_offline_mode():
    run_migrations_offline()
else:
    run_migrations_online()<|MERGE_RESOLUTION|>--- conflicted
+++ resolved
@@ -21,7 +21,6 @@
 
 target_metadata = Base.metadata
 
-<<<<<<< HEAD
 
 def _resolve_sqlalchemy_url() -> str:
     """
@@ -43,24 +42,11 @@
         "请设置环境变量 DATABASE_URL（例如：postgresql+psycopg://wms:wms@127.0.0.1:5433/wms），"  # pragma: allowlist secret
         "或在 alembic.ini 的 [alembic] 区块中配置 sqlalchemy.url。"
     )
-=======
-# ---- 允许通过环境变量覆盖 sqlalchemy.url ----
-# 优先取环境里的 DATABASE_URL（推荐形如 postgresql+psycopg://user:pass@host:port/db）
-db_url = os.getenv("DATABASE_URL")
-if db_url:
-    config.set_main_option("sqlalchemy.url", db_url)
-
-# 也允许在 alembic.ini 里事先配置 sqlalchemy.url
-sqlalchemy_url = config.get_main_option("sqlalchemy.url")
->>>>>>> 4d82ae20
 
 
 def run_migrations_offline() -> None:
     """Offline 模式：不连数据库，直接渲染 SQL。"""
-<<<<<<< HEAD
     url = _resolve_sqlalchemy_url()
-=======
->>>>>>> 4d82ae20
     context.configure(
         url=sqlalchemy_url,
         target_metadata=target_metadata,
@@ -76,7 +62,6 @@
 
 def run_migrations_online() -> None:
     """Online 模式：连接数据库并执行迁移。"""
-<<<<<<< HEAD
     url = _resolve_sqlalchemy_url()
 
     # 确保传给 engine_from_config 的 dict 内含 'sqlalchemy.url'
@@ -86,10 +71,6 @@
 
     connectable = engine_from_config(
         configuration=section,
-=======
-    connectable = engine_from_config(
-        config.get_section(config.config_ini_section) or {},
->>>>>>> 4d82ae20
         prefix="sqlalchemy.",
         poolclass=pool.NullPool,
         future=True,
